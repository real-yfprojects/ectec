--- conflicted
+++ resolved
@@ -60,11 +60,8 @@
         More context. The default is None.
 
     """
-<<<<<<< HEAD
+
     def __init__(self, logger, client_type: str, extra=None):
-=======
-    def __init__(self, logger, client_type, extra=None):
->>>>>>> 36cd7461
         """
         Adapter to add connection context information.
 
@@ -285,6 +282,7 @@
     called 'somesender'. In this case that's only `package1`.
 
     """
+
     def __init__(self):
         """
         Init.
@@ -388,15 +386,9 @@
 
         self.package_list = new_list
 
-    def add(
-        self,
-<<<<<<< HEAD
-        *packages: Package,
-=======
-        *packages: Union[Package, List[Package]],
->>>>>>> 36cd7461
-        as_list: Optional[List[Package]] = None,
-    ) -> None:
+    def add(self,
+            *packages: Package,
+            as_list: Optional[List[Package]] = None) -> None:
         """
         Add packages to the PackageStorage.
 
@@ -1054,6 +1046,7 @@
     """
     Thread to do the UserClient receiving work.
     """
+
     def __init__(self, userclient: 'UserClient'):
         super().__init__(name="Ectec-UserClientThread")
         self.client: 'UserClient' = userclient
@@ -1068,12 +1061,8 @@
                 try:
                     # Recv a command
                     raw_cmd = self.client.recv_command(
-<<<<<<< HEAD
                         self.client.COMMAND_LENGTH, self.client.TIMEOUT,
                         self.client.COMMAND_TIMEOUT)
-=======
-                        4096, 0.2, self.client.COMMAND_TIMEOUT)
->>>>>>> 36cd7461
                     cmd = raw_cmd.decode(encoding='utf-8',
                                          errors='backslashreplace')
 
@@ -1160,6 +1149,7 @@
         Read out the buffer of Packages.
 
     """
+
     def __init__(self, username: str):
         """
         A Client for the normal user role.
@@ -1265,6 +1255,7 @@
 
         This manager closes the connection when the context is left.
         """
+
         def __init__(self, client):
             self.client: UserClient = client
 

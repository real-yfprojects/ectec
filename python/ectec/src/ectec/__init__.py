#!/usr/bin/env python3
# -*- coding: utf-8 -*-
"""
The core package of the ectec chattool.

The package provides all the lower level functionalities that can be used
by a GUI or other applications.


***********************************

Created on Wed Feb 17 12:13:03 2021

Copyright (C) 2020 real-yfprojects (github.com user)

This program is free software: you can redistribute it and/or modify
it under the terms of the GNU General Public License as published by
the Free Software Foundation, either version 3 of the License, or
(at your option) any later version.

This program is distributed in the hope that it will be useful,
but WITHOUT ANY WARRANTY; without even the implied warranty of
MERCHANTABILITY or FITNESS FOR A PARTICULAR PURPOSE.  See the
GNU General Public License for more details.

You should have received a copy of the GNU General Public License
along with this program.  If not, see <https://www.gnu.org/licenses/>.

"""

import enum
from collections import namedtuple
from typing import Callable, Iterable, List, Optional, Union

from . import logs
from .version import SemanticVersion, Version

<<<<<<< HEAD
VERSION: Version = SemanticVersion(1, 1, 2)
=======
__version__ = '1.2.0'
VERSION: Version = SemanticVersion.parse(__version__)
>>>>>>> 36cd7461

# ---- Logging

logger = logs.getLogger(__name__)  # Parent logger for the module
logger.setLevel(logs.DEBUG)

# Disable logging output sot that users of this lib can log as desired.
nullhandler = logs.NullHandler()  # Bin for logs
logger.addHandler(nullhandler)

# ---- Exceptions Client Side


class EctecException(Exception):
    """
    Superclass of all Exceptions defined in the ectec API.
    """


class ConnectException(EctecException):
    """
    Raised if there is an error in the process of connecting to a server.
    """


class IncompatibleServer(ConnectException):
    """
    The server is not understandable using the used ectec protocoll.
    """


class IncompatibleVersion(ConnectException):
    """
    The client and the server have incompatible version numbers.
    """


# ---- Exceptions Server Side

# ---- Assets

Address = namedtuple('Address', ['ip', 'port'])
Address.__doc__ += ": A namedtuple representing a socket address."
Address.ip.__doc__ = "The ip address or hostname of the computer"
Address.port.__doc__ = "The port of the socket"


class AbstractPackage:
    """
    A package being sent using ectec.

    This class is used by the PackageStorage.

    Parameters
    ----------
    sender : str
        the user who sends the package.
    recipient : str or list of str
        the user(s) this package is sent to.
    type : str
        the content type.
    time : float, optional
        the time the package was received. The default is None.

    Attributes
    ----------
    sender : TYPE
        the user who sends the package.
    recipient : TYPE
        the user this package is sent to.
    type : TYPE
        the content type.
    content : bytes or TYPE
        the body of the package.
    time : TYPE
        the time the package was received. Might be None.

    """

    __slots__ = ['sender', 'recipient', 'type', 'time', 'content']

    def __init__(self,
                 sender: str,
                 recipient: Union[str, List[str]],
                 type: str,
                 time: float = None):
        """

        A package being sent using ectec.

        This class can be used before and after sending.

        Parameters
        ----------
        sender : str
            the user who sends the package.
        recipient : str or list of str
        the user(s) this package is sent to.
        type : str
            the content type.
        time : float, optional
            the time the package was received. The default is None.

        Attributes
        ----------
        sender : TYPE
            the user who sends the package.
        recipient : TYPE
            the user this package is sent to.
        type : TYPE
            the content type.
        content : bytes or TYPE
            the body of the package.
        time : float
            the time the package was received. Might be None.

        """


class Role(enum.Enum):
    USER = "user"


# ---- Client API / Standard User


class AbstractPackageStorage:
    """
    Stores and manages packages.
    """
    def remove(self,
               *packages: AbstractPackage,
               func: Optional[Callable[[AbstractPackage], bool]] = None):
        """
        Remove packages from the storage.

        If `packages` is specified this method returns the number of
        packages in `packages` that were removed.

        Parameters
        ----------
        *packages : Package (optional)
            Packages to be removed.
        func : callable(Package) -> bool, optional
            A function acting as a filter.

        Returns
        -------
        None.

        """
        return 0

    def add(self, *packages: AbstractPackage):
        """
        Add packages to the PackageStorage.

        Parameters
        ----------
        *packages : Package
            The packages.

        Returns
        -------
        None.

        """

    def all(self) -> Iterable[AbstractPackage]:
        """
        Return a list of all packages in the PackageStorage.

        If not modified the packages are ordered in the order they were added
        to the PackageStorage.

        Returns
        -------
        List of Package.

        """

        return []

    def filter(self,
               func: Callable[[AbstractPackage], bool] = None,
               **kwargs) -> Iterable[AbstractPackage]:
        """
        Return a filtered list of the packages in the PackageStorage.

        Parameters
        ----------
        func : callable(Package) -> bool, optional
            A function acting as a filter.
        **kwargs : Any.
            Attributes of Package that should match.

        Returns
        -------
        list of Package.

        """
        return []


class AbstractUserClient:
    """
    A Client for the normal user role.

    Parameters
    ----------
    username : str
        The name for this client which is used as an identifier.

    Attributes
    ----------
    version : Version
        Equals `VERSION` of this python module.
    username : str
        The name for this client which is used as an identifier.
    users : list of str
        list of users connected to the server.
    packages : PackageStorage
        The PackageStorage managing the received packages.
    server : Tuple[str, int]
        The servers address (ip addr, port). Or None if not connected.


    """

    version = VERSION

    def __init__(self, username: str):
        """
        A Client for the normal user role.

        Parameters
        ----------
        username : str
            The name for this client which is used as an identifier.

        """
        self.username: str = username
        self.users: List[str]
        self.packages: AbstractPackageStorage

    def connect(self, server: str, port: int):
        """
        Connect to a server.

        Parameters
        ----------
        server : str
            The ip or hostname.
        port : int
            The port to connect to.

        Raises
        ------
        ConnectException
            The connection couldn't be established.

        Returns
        -------
        None.

        """
        raise NotImplementedError("Must be implemented by subclasses")

    def disconnect(self):
        """
        Disconnect from the server the client currently is connected to.

        This then allows connecting to a different server.

        Returns
        -------
        None.

        """

    def send(self, package: AbstractPackage):
        """
        Send a package.

        Parameters
        ----------
        package : Package
            The package.

        Raises
        ------
        Exceptions related to sending if the package couldn't be sent.

        Returns
        -------
        None.

        """
        raise NotImplementedError("Must be implemented by subclasses")

    def receive(
            self,
            n: int = None) -> Union[AbstractPackage, List[AbstractPackage]]:
        """
        Read out the buffer of Packages.

        The buffer contains all Packages that were received since the last
        time the buffer was read. The optional `n` specified how many packages
        should be removed from the buffer and returned. If `n=1` a Package is
        returned. If `n>1` a list of Packages is returned. If `n=None` or
        `n<1` all packages in the buffer are returned.

        Parameters
        ----------
        n : positive int, optional
            Number of packages to read out. The default is None.

        Returns
        -------
        Package or list of Package.

        """
        raise NotImplementedError("Must be implemented by subclasses")


# ---- Server API


class AbstractServer:
    """
    A Server ectec clients can connect to.

    Attributes
    ----------
    users : list of (str, Role, *)
        list of users as name, role pairs
    hostname : str
        hostname of the server.
    address : str
        ip address of the server.
    port : int
        the port of the server.

    Notes
    -----
    The `bind` method is a synonym for the `start` method.
    """
    version = VERSION

    def __init__(self):
        pass

    def start(self, port: str, address: str = None):
        """
        Start the server at the given port and address.

        Parameters
        ----------
        address : str
            the address.
        port : str
            the port.

        Returns
        -------
        None.

        """

    bind = property(lambda self: self.start)

    def stop(self):
        """
        Stops the server.

        Returns
        -------
        None.

        """<|MERGE_RESOLUTION|>--- conflicted
+++ resolved
@@ -35,12 +35,8 @@
 from . import logs
 from .version import SemanticVersion, Version
 
-<<<<<<< HEAD
-VERSION: Version = SemanticVersion(1, 1, 2)
-=======
-__version__ = '1.2.0'
+__version__ = '1.1.2'
 VERSION: Version = SemanticVersion.parse(__version__)
->>>>>>> 36cd7461
 
 # ---- Logging
 
@@ -171,6 +167,7 @@
     """
     Stores and manages packages.
     """
+
     def remove(self,
                *packages: AbstractPackage,
                func: Optional[Callable[[AbstractPackage], bool]] = None):
